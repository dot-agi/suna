--- conflicted
+++ resolved
@@ -29,11 +29,8 @@
 import sys
 from services import email_api
 from triggers import api as triggers_api
-<<<<<<< HEAD
+from triggers.endpoints.workflows import router as workflows_router
 from services.agentops import initialize_agentops
-=======
-from triggers.endpoints.workflows import router as workflows_router
->>>>>>> a3f99ebf
 
 
 if sys.platform == "win32":
