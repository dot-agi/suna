--- conflicted
+++ resolved
@@ -154,13 +154,10 @@
         prompt_messages: List[Dict[str, Any]],
         llm_model: str,
         config: ProcessorConfig = ProcessorConfig(),
-<<<<<<< HEAD
-        llm_span_context: Optional[Any] = None,
-=======
         can_auto_continue: bool = False,
         auto_continue_count: int = 0,
         continuous_state: Optional[Dict[str, Any]] = None,
->>>>>>> d72f8424
+        llm_span_context: Optional[Any] = None,
     ) -> AsyncGenerator[Dict[str, Any], None]:
         """Process a streaming LLM response, handling tool calls and execution.
         
@@ -534,11 +531,7 @@
                 )
                 if finish_msg_obj: yield format_for_yield(finish_msg_obj)
                 logger.info(f"Stream finished with reason: xml_tool_limit_reached after {xml_tool_call_count} XML tool calls")
-                self.trace.event(name="stream_finished_with_reason_xml_tool_limit_reached_after_xml_tool_calls", level="DEFAULT", status_message=f"Stream finished with reason: xml_tool_limit_reached after {xml_tool_call_count} XML tool calls")
-                record_event(name="stream_finished_with_reason_xml_tool_limit_reached_after_xml_tool_calls", level="DEFAULT", message=f"Stream finished with reason: xml_tool_limit_reached after {xml_tool_call_count} XML tool calls")
-
-            # Calculate if auto-continue is needed if the finish reason is length
-            should_auto_continue = (can_auto_continue and finish_reason == 'length')
+                self.trace.event(name="stream_finished_with_reason_xml_tool_limit_reached_after_xml_tool_calls", level="DEFAULT", status_message=(f"Stream finished with reason: xml_tool_limit_reached after {xml_tool_call_count} XML tool calls"))
 
             # --- SAVE and YIELD Final Assistant Message ---
             # Only save assistant message if NOT auto-continuing due to length to avoid duplicate messages
@@ -830,32 +823,6 @@
                                         "tool_calls": complete_native_tool_calls or None
                                     }
                                 }
-<<<<<<< HEAD
-                            }
-                        ],
-                        "created": streaming_metadata.get("created"),
-                        "model": streaming_metadata.get("model", llm_model),
-                        "usage": streaming_metadata["usage"],  # Always include usage like LiteLLM does
-                        "streaming": True,  # Add flag to indicate this was reconstructed from streaming
-                    }
-                    
-                    # Only include response_ms if we have timing data
-                    if streaming_metadata.get("response_ms"):
-                        assistant_end_content["response_ms"] = streaming_metadata["response_ms"]
-                    
-                    await self.add_message(
-                        thread_id=thread_id,
-                        type="assistant_response_end",
-                        content=assistant_end_content,
-                        is_llm_message=False,
-                        metadata={"thread_run_id": thread_run_id}
-                    )
-                    logger.info("Assistant response end saved for stream")
-                except Exception as e:
-                    logger.error(f"Error saving assistant response end for stream: {str(e)}")
-                    self.trace.event(name="error_saving_assistant_response_end_for_stream", level="ERROR", status_message=f"Error saving assistant response end for stream: {str(e)}")
-                    record_event(name="error_saving_assistant_response_end_for_stream", level="ERROR", message=f"Error saving assistant response end for stream: {str(e)}")
-=======
                             ],
                             "created": streaming_metadata.get("created"),
                             "model": streaming_metadata.get("model", llm_model),
@@ -877,8 +844,8 @@
                         logger.info("Assistant response end saved for stream")
                     except Exception as e:
                         logger.error(f"Error saving assistant response end for stream: {str(e)}")
-                        self.trace.event(name="error_saving_assistant_response_end_for_stream", level="ERROR", status_message=(f"Error saving assistant response end for stream: {str(e)}"))
->>>>>>> d72f8424
+                        self.trace.event(name="error_saving_assistant_response_end_for_stream", level="ERROR", status_message=f"Error saving assistant response end for stream: {str(e)}")
+                        record_event(name="error_saving_assistant_response_end_for_stream", level="ERROR", message=f"Error saving assistant response end for stream: {str(e)}")
 
         except Exception as e:
             logger.error(f"Error processing stream: {str(e)}", exc_info=True)
@@ -904,28 +871,6 @@
             raise # Use bare 'raise' to preserve the original exception with its traceback
 
         finally:
-<<<<<<< HEAD
-            # Close the LLM span if it was passed
-            if llm_span_context:
-                try:
-                    await llm_span_context.end()
-                    logger.info("Closed LLM span after streaming response processing")
-                except Exception as span_e:
-                    logger.error(f"Failed to close LLM span: {str(span_e)}")
-            
-            # Save and Yield the final thread_run_end status
-            try:
-                end_content = {"status_type": "thread_run_end"}
-                end_msg_obj = await self.add_message(
-                    thread_id=thread_id, type="status", content=end_content, 
-                    is_llm_message=False, metadata={"thread_run_id": thread_run_id if 'thread_run_id' in locals() else None}
-                )
-                if end_msg_obj: yield format_for_yield(end_msg_obj)
-            except Exception as final_e:
-                logger.error(f"Error in finally block: {str(final_e)}", exc_info=True)
-                self.trace.event(name="error_in_finally_block", level="ERROR", status_message=f"Error in finally block: {str(final_e)}")
-                record_event(name="error_in_finally_block", level="ERROR", message=f"Error in finally block: {str(final_e)}")
-=======
             # Update continuous state for potential auto-continue
             if should_auto_continue:
                 continuous_state['accumulated_content'] = accumulated_content
@@ -933,6 +878,14 @@
                 
                 logger.info(f"Updated continuous state for auto-continue with {len(accumulated_content)} chars")
             else:
+                # Close the LLM span if it was passed
+                if llm_span_context:
+                    try:
+                        await llm_span_context.end()
+                        logger.info("Closed LLM span after streaming response processing")
+                    except Exception as span_e:
+                        logger.error(f"Failed to close LLM span: {str(span_e)}")
+            
                 # Save and Yield the final thread_run_end status (only if not auto-continuing and finish_reason is not 'length')
                 try:
                     end_content = {"status_type": "thread_run_end"}
@@ -943,8 +896,8 @@
                     if end_msg_obj: yield format_for_yield(end_msg_obj)
                 except Exception as final_e:
                     logger.error(f"Error in finally block: {str(final_e)}", exc_info=True)
-                    self.trace.event(name="error_in_finally_block", level="ERROR", status_message=(f"Error in finally block: {str(final_e)}"))
->>>>>>> d72f8424
+                    self.trace.event(name="error_in_finally_block", level="ERROR", status_message=f"Error in finally block: {str(final_e)}")
+                    record_event(name="error_in_finally_block", level="ERROR", message=f"Error in finally block: {str(final_e)}")
 
     async def process_non_streaming_response(
         self,
