#!/usr/bin/env python3
import os
import sys
import time
import platform
import subprocess
import re
import json
import secrets
import base64

# --- Constants ---
IS_WINDOWS = platform.system() == "Windows"
PROGRESS_FILE = ".setup_progress"
ENV_DATA_FILE = ".setup_env.json"


# --- ANSI Colors ---
class Colors:
    HEADER = "\033[95m"
    BLUE = "\033[94m"
    CYAN = "\033[96m"
    GREEN = "\033[92m"
    YELLOW = "\033[93m"
    RED = "\033[91m"
    ENDC = "\033[0m"
    BOLD = "\033[1m"
    UNDERLINE = "\033[4m"


# --- UI Helpers ---
def print_banner():
    """Prints the Suna setup banner."""
    print(
        f"""
{Colors.BLUE}{Colors.BOLD}
   ███████╗██╗   ██╗███╗   ██╗ █████╗ 
   ██╔════╝██║   ██║████╗  ██║██╔══██╗
   ███████╗██║   ██║██╔██╗ ██║███████║
   ╚════██║██║   ██║██║╚██╗██║██╔══██║
   ███████║╚██████╔╝██║ ╚████║██║  ██║
   ╚══════╝ ╚═════╝ ╚═╝  ╚═══╝╚═╝  ╚═╝
                                      
   Installation Wizard
{Colors.ENDC}
"""
    )


def print_step(step_num, total_steps, step_name):
    """Prints a formatted step header."""
    print(
        f"\n{Colors.BLUE}{Colors.BOLD}Step {step_num}/{total_steps}: {step_name}{Colors.ENDC}"
    )
    print(f"{Colors.CYAN}{'='*50}{Colors.ENDC}\n")


def print_info(message):
    """Prints an informational message."""
    print(f"{Colors.CYAN}ℹ️  {message}{Colors.ENDC}")


def print_success(message):
    """Prints a success message."""
    print(f"{Colors.GREEN}✅  {message}{Colors.ENDC}")


def print_warning(message):
    """Prints a warning message."""
    print(f"{Colors.YELLOW}⚠️  {message}{Colors.ENDC}")


def print_error(message):
    """Prints an error message."""
    print(f"{Colors.RED}❌  {message}{Colors.ENDC}")


# --- Environment File Parsing ---
def parse_env_file(filepath):
    """Parses a .env file and returns a dictionary of key-value pairs."""
    env_vars = {}
    if not os.path.exists(filepath):
        return env_vars

    try:
        with open(filepath, "r") as f:
            for line in f:
                line = line.strip()
                # Skip empty lines and comments
                if not line or line.startswith("#"):
                    continue
                # Handle key=value pairs
                if "=" in line:
                    key, value = line.split("=", 1)
                    key = key.strip()
                    value = value.strip()
                    # Remove quotes if present
                    if value.startswith('"') and value.endswith('"'):
                        value = value[1:-1]
                    elif value.startswith("'") and value.endswith("'"):
                        value = value[1:-1]
                    env_vars[key] = value
    except Exception as e:
        print_warning(f"Could not parse {filepath}: {e}")

    return env_vars


def load_existing_env_vars():
    """Loads existing environment variables from .env files."""
    backend_env = parse_env_file(os.path.join("backend", ".env"))
    frontend_env = parse_env_file(os.path.join("frontend", ".env.local"))

    # Organize the variables by category
    existing_vars = {
        "supabase": {
            "SUPABASE_URL": backend_env.get("SUPABASE_URL", ""),
            "SUPABASE_ANON_KEY": backend_env.get("SUPABASE_ANON_KEY", ""),
            "SUPABASE_SERVICE_ROLE_KEY": backend_env.get(
                "SUPABASE_SERVICE_ROLE_KEY", ""
            ),
        },
        "daytona": {
            "DAYTONA_API_KEY": backend_env.get("DAYTONA_API_KEY", ""),
            "DAYTONA_SERVER_URL": backend_env.get("DAYTONA_SERVER_URL", ""),
            "DAYTONA_TARGET": backend_env.get("DAYTONA_TARGET", ""),
        },
        "llm": {
            "OPENAI_API_KEY": backend_env.get("OPENAI_API_KEY", ""),
            "ANTHROPIC_API_KEY": backend_env.get("ANTHROPIC_API_KEY", ""),
            "OPENROUTER_API_KEY": backend_env.get("OPENROUTER_API_KEY", ""),
            "MORPH_API_KEY": backend_env.get("MORPH_API_KEY", ""),
            "MODEL_TO_USE": backend_env.get("MODEL_TO_USE", ""),
        },
        "search": {
            "TAVILY_API_KEY": backend_env.get("TAVILY_API_KEY", ""),
            "FIRECRAWL_API_KEY": backend_env.get("FIRECRAWL_API_KEY", ""),
            "FIRECRAWL_URL": backend_env.get("FIRECRAWL_URL", ""),
        },
        "rapidapi": {
            "RAPID_API_KEY": backend_env.get("RAPID_API_KEY", ""),
        },
        "smithery": {
            "SMITHERY_API_KEY": backend_env.get("SMITHERY_API_KEY", ""),
        },
        "qstash": {
            "QSTASH_URL": backend_env.get("QSTASH_URL", ""),
            "QSTASH_TOKEN": backend_env.get("QSTASH_TOKEN", ""),
            "QSTASH_CURRENT_SIGNING_KEY": backend_env.get(
                "QSTASH_CURRENT_SIGNING_KEY", ""
            ),
            "QSTASH_NEXT_SIGNING_KEY": backend_env.get("QSTASH_NEXT_SIGNING_KEY", ""),
        },
        "webhook": {
            "WEBHOOK_BASE_URL": backend_env.get("WEBHOOK_BASE_URL", ""),
        },
        "slack": {
            "SLACK_CLIENT_ID": backend_env.get("SLACK_CLIENT_ID", ""),
            "SLACK_CLIENT_SECRET": backend_env.get("SLACK_CLIENT_SECRET", ""),
            "SLACK_REDIRECT_URI": backend_env.get("SLACK_REDIRECT_URI", ""),
        },
        "mcp": {
            "MCP_CREDENTIAL_ENCRYPTION_KEY": backend_env.get(
                "MCP_CREDENTIAL_ENCRYPTION_KEY", ""
            ),
        },
        "pipedream": {
            "PIPEDREAM_PROJECT_ID": backend_env.get("PIPEDREAM_PROJECT_ID", ""),
            "PIPEDREAM_CLIENT_ID": backend_env.get("PIPEDREAM_CLIENT_ID", ""),
            "PIPEDREAM_CLIENT_SECRET": backend_env.get("PIPEDREAM_CLIENT_SECRET", ""),
            "PIPEDREAM_X_PD_ENVIRONMENT": backend_env.get("PIPEDREAM_X_PD_ENVIRONMENT", ""),
        },
        "observability": {
            "AGENTOPS_API_KEY": backend_env.get("AGENTOPS_API_KEY", ""),
            "AGENTOPS_LOG_LEVEL": backend_env.get("AGENTOPS_LOG_LEVEL", "INFO"),
        },
        "frontend": {
            "NEXT_PUBLIC_SUPABASE_URL": frontend_env.get(
                "NEXT_PUBLIC_SUPABASE_URL", ""
            ),
            "NEXT_PUBLIC_SUPABASE_ANON_KEY": frontend_env.get(
                "NEXT_PUBLIC_SUPABASE_ANON_KEY", ""
            ),
            "NEXT_PUBLIC_BACKEND_URL": frontend_env.get("NEXT_PUBLIC_BACKEND_URL", ""),
            "NEXT_PUBLIC_URL": frontend_env.get("NEXT_PUBLIC_URL", ""),
            "NEXT_PUBLIC_ENV_MODE": frontend_env.get("NEXT_PUBLIC_ENV_MODE", ""),
        },
    }

    return existing_vars


def mask_sensitive_value(value, show_last=4):
    """Masks sensitive values for display, showing only the last few characters."""
    if not value or len(value) <= show_last:
        return value
    return "*" * (len(value) - show_last) + value[-show_last:]


# --- State Management ---
def save_progress(step, data):
    """Saves the current step and collected data."""
    with open(PROGRESS_FILE, "w") as f:
        json.dump({"step": step, "data": data}, f)


def load_progress():
    """Loads the last saved step and data."""
    if os.path.exists(PROGRESS_FILE):
        with open(PROGRESS_FILE, "r") as f:
            try:
                return json.load(f)
            except (json.JSONDecodeError, KeyError):
                return {"step": 0, "data": {}}
    return {"step": 0, "data": {}}


# --- Validators ---
def validate_url(url, allow_empty=False):
    """Validates a URL format."""
    if allow_empty and not url:
        return True
    pattern = re.compile(
        r"^(?:http|https)://"
        r"(?:(?:[A-Z0-9](?:[A-Z0-9-]{0,61}[A-Z0-9])?\.)+(?:[A-Z]{2,6}\.?|[A-Z0-9-]{2,}\.?)|"
        r"localhost|"
        r"\d{1,3}\.\d{1,3}\.\d{1,3}\.\d{1,3})"
        r"(?::\d+)?"
        r"(?:/?|[/?]\S+)$",
        re.IGNORECASE,
    )
    return bool(pattern.match(url))


def validate_api_key(api_key, allow_empty=False):
    """Performs a basic validation for an API key."""
    if allow_empty and not api_key:
        return True
    return bool(api_key and len(api_key) >= 10)


def generate_encryption_key():
    """Generates a secure base64-encoded encryption key for MCP credentials."""
    # Generate 32 random bytes (256 bits)
    key_bytes = secrets.token_bytes(32)
    # Encode as base64
    return base64.b64encode(key_bytes).decode("utf-8")


# --- Main Setup Class ---
class SetupWizard:
    def __init__(self):
        progress = load_progress()
        self.current_step = progress.get("step", 0)

        # Load existing environment variables from .env files
        existing_env_vars = load_existing_env_vars()

        # Start with existing values, then override with any saved progress
        self.env_vars = {
            "setup_method": None,
            "supabase": existing_env_vars["supabase"],
            "daytona": existing_env_vars["daytona"],
            "llm": existing_env_vars["llm"],
            "search": existing_env_vars["search"],
            "rapidapi": existing_env_vars["rapidapi"],
            "smithery": existing_env_vars["smithery"],
            "qstash": existing_env_vars["qstash"],
            "slack": existing_env_vars["slack"],
            "webhook": existing_env_vars["webhook"],
            "mcp": existing_env_vars["mcp"],
            "pipedream": existing_env_vars["pipedream"],
            "observability": existing_env_vars["observability"],
        }

        # Override with any progress data (in case user is resuming)
        saved_data = progress.get("data", {})
        for key, value in saved_data.items():
            if key in self.env_vars and isinstance(value, dict):
                self.env_vars[key].update(value)
            else:
                self.env_vars[key] = value

        self.total_steps = 18

    def show_current_config(self):
        """Shows the current configuration status."""
        config_items = []

        # Check Supabase
        if self.env_vars["supabase"]["SUPABASE_URL"]:
            config_items.append(f"{Colors.GREEN}✓{Colors.ENDC} Supabase")
        else:
            config_items.append(f"{Colors.YELLOW}○{Colors.ENDC} Supabase")

        # Check Daytona
        if self.env_vars["daytona"]["DAYTONA_API_KEY"]:
            config_items.append(f"{Colors.GREEN}✓{Colors.ENDC} Daytona")
        else:
            config_items.append(f"{Colors.YELLOW}○{Colors.ENDC} Daytona")

        # Check LLM providers
        llm_keys = [
            k
            for k in self.env_vars["llm"]
            if k != "MODEL_TO_USE" and self.env_vars["llm"][k] and k != "MORPH_API_KEY"
        ]
        if llm_keys:
            providers = [k.split("_")[0].capitalize() for k in llm_keys]
            config_items.append(
                f"{Colors.GREEN}✓{Colors.ENDC} LLM ({', '.join(providers)})"
            )
        else:
            config_items.append(f"{Colors.YELLOW}○{Colors.ENDC} LLM providers")

        # Check Search APIs
        search_configured = (
            self.env_vars["search"]["TAVILY_API_KEY"]
            and self.env_vars["search"]["FIRECRAWL_API_KEY"]
        )
        if search_configured:
            config_items.append(f"{Colors.GREEN}✓{Colors.ENDC} Search APIs")
        else:
            config_items.append(f"{Colors.YELLOW}○{Colors.ENDC} Search APIs")

        # Check RapidAPI (optional)
        if self.env_vars["rapidapi"]["RAPID_API_KEY"]:
            config_items.append(f"{Colors.GREEN}✓{Colors.ENDC} RapidAPI (optional)")
        else:
            config_items.append(f"{Colors.CYAN}○{Colors.ENDC} RapidAPI (optional)")

        # Check Smithery (optional)
        if self.env_vars["smithery"]["SMITHERY_API_KEY"]:
            config_items.append(f"{Colors.GREEN}✓{Colors.ENDC} Smithery (optional)")
        else:
            config_items.append(f"{Colors.CYAN}○{Colors.ENDC} Smithery (optional)")

        # Check QStash (required)
        if self.env_vars["qstash"]["QSTASH_TOKEN"]:
            config_items.append(f"{Colors.GREEN}✓{Colors.ENDC} QStash & Webhooks")
        else:
            config_items.append(f"{Colors.YELLOW}○{Colors.ENDC} QStash & Webhooks")

        # Check MCP encryption key
        if self.env_vars["mcp"]["MCP_CREDENTIAL_ENCRYPTION_KEY"]:
            config_items.append(f"{Colors.GREEN}✓{Colors.ENDC} MCP encryption key")
        else:
            config_items.append(f"{Colors.YELLOW}○{Colors.ENDC} MCP encryption key")

        # Check Pipedream configuration
        if self.env_vars["pipedream"]["PIPEDREAM_PROJECT_ID"]:
            config_items.append(f"{Colors.GREEN}✓{Colors.ENDC} Pipedream (optional)")
        else:
            config_items.append(f"{Colors.CYAN}○{Colors.ENDC} Pipedream (optional)")

        # Check Slack configuration
        if self.env_vars["slack"]["SLACK_CLIENT_ID"]:
            config_items.append(f"{Colors.GREEN}✓{Colors.ENDC} Slack (optional)")
        else:
            config_items.append(f"{Colors.CYAN}○{Colors.ENDC} Slack (optional)")

        # Check Webhook configuration
        if self.env_vars["webhook"]["WEBHOOK_BASE_URL"]:
            config_items.append(f"{Colors.GREEN}✓{Colors.ENDC} Webhook")
        else:
            config_items.append(f"{Colors.YELLOW}○{Colors.ENDC} Webhook")

<<<<<<< HEAD
        # Check observability configuration
        if self.env_vars.get("observability", {}).get("AGENTOPS_API_KEY"):
            config_items.append(f"{Colors.GREEN}✓{Colors.ENDC} AgentOps (optional)")
        else:
            config_items.append(f"{Colors.CYAN}○{Colors.ENDC} AgentOps (optional)")
=======
        # Check Morph (optional but recommended)
        if self.env_vars["llm"].get("MORPH_API_KEY"):
            config_items.append(f"{Colors.GREEN}✓{Colors.ENDC} Morph (Code Editing)")
        elif self.env_vars["llm"].get("OPENROUTER_API_KEY"):
            config_items.append(f"{Colors.CYAN}○{Colors.ENDC} Morph (fallback to OpenRouter)")
        else:
            config_items.append(f"{Colors.YELLOW}○{Colors.ENDC} Morph (recommended)")
>>>>>>> 8f2ea13f

        if any("✓" in item for item in config_items):
            print_info("Current configuration status:")
            for item in config_items:
                print(f"  {item}")
            print()

    def run(self):
        """Runs the setup wizard."""
        print_banner()
        print(
            "This wizard will guide you through setting up Suna, an open-source generalist AI agent.\n"
        )

        # Show current configuration status
        self.show_current_config()

        try:
            self.run_step(1, self.choose_setup_method)
            self.run_step(2, self.check_requirements)
            self.run_step(3, self.collect_supabase_info)
            self.run_step(4, self.collect_daytona_info)
            self.run_step(5, self.collect_llm_api_keys)
<<<<<<< HEAD
            self.run_step(6, self.collect_search_api_keys)
            self.run_step(7, self.collect_rapidapi_keys)
            self.run_step(8, self.collect_smithery_keys)
            self.run_step(9, self.collect_qstash_keys)
            self.run_step(10, self.collect_mcp_keys)
            self.run_step(11, self.collect_pipedream_keys)
            self.run_step(12, self.collect_slack_keys)
            self.run_step(13, self.collect_webhook_keys)
            self.run_step(14, self.collect_observability_keys)
=======
            self.run_step(6, self.collect_morph_api_key)
            self.run_step(7, self.collect_search_api_keys)
            self.run_step(8, self.collect_rapidapi_keys)
            self.run_step(9, self.collect_smithery_keys)
            self.run_step(10, self.collect_qstash_keys)
            self.run_step(11, self.collect_mcp_keys)
            self.run_step(12, self.collect_pipedream_keys)
            self.run_step(13, self.collect_slack_keys)
            self.run_step(14, self.collect_webhook_keys)
>>>>>>> 8f2ea13f
            self.run_step(15, self.configure_env_files)
            self.run_step(16, self.setup_supabase_database)
            self.run_step(17, self.install_dependencies)
            self.run_step(18, self.start_suna)

            self.final_instructions()

        except KeyboardInterrupt:
            print("\n\nSetup interrupted. Your progress has been saved.")
            print("You can resume setup anytime by running this script again.")
            sys.exit(1)
        except Exception as e:
            print_error(f"An unexpected error occurred: {e}")
            print_error(
                "Please check the error message and try running the script again."
            )
            sys.exit(1)

    def run_step(self, step_number, step_function, *args, **kwargs):
        """Executes a setup step if it hasn't been completed."""
        if self.current_step < step_number:
            step_function(*args, **kwargs)
            self.current_step = step_number
            save_progress(self.current_step, self.env_vars)

    def choose_setup_method(self):
        """Asks the user to choose between Docker and manual setup."""
        print_step(1, self.total_steps, "Choose Setup Method")

        if self.env_vars.get("setup_method"):
            print_info(
                f"Continuing with '{self.env_vars['setup_method']}' setup method."
            )
            return

        print_info(
            "You can start Suna using either Docker Compose or by manually starting the services."
        )
        print(f"\n{Colors.CYAN}How would you like to set up Suna?{Colors.ENDC}")
        print(
            f"{Colors.CYAN}[1] {Colors.GREEN}Docker Compose{Colors.ENDC} {Colors.CYAN}(recommended, starts all services automatically){Colors.ENDC}"
        )
        print(
            f"{Colors.CYAN}[2] {Colors.GREEN}Manual{Colors.ENDC} {Colors.CYAN}(requires installing dependencies and running services manually){Colors.ENDC}\n"
        )

        while True:
            choice = input("Enter your choice (1 or 2): ").strip()
            if choice == "1":
                self.env_vars["setup_method"] = "docker"
                break
            elif choice == "2":
                self.env_vars["setup_method"] = "manual"
                break
            else:
                print_error(
                    "Invalid selection. Please enter '1' for Docker or '2' for Manual."
                )
        print_success(f"Selected '{self.env_vars['setup_method']}' setup.")

    def check_requirements(self):
        """Checks if all required tools for the chosen setup method are installed."""
        print_step(2, self.total_steps, "Checking Requirements")

        if self.env_vars["setup_method"] == "docker":
            requirements = {
                "git": "https://git-scm.com/downloads",
                "docker": "https://docs.docker.com/get-docker/",
            }
        else:  # manual
            requirements = {
                "git": "https://git-scm.com/downloads",
                "uv": "https://github.com/astral-sh/uv#installation",
                "node": "https://nodejs.org/en/download/",
                "npm": "https://docs.npmjs.com/downloading-and-installing-node-js-and-npm",
                "docker": "https://docs.docker.com/get-docker/",  # For Redis/RabbitMQ
            }

        missing = []
        for cmd, url in requirements.items():
            try:
                cmd_to_check = cmd
                # On Windows, python3 is just python
                if IS_WINDOWS and cmd in ["python3", "pip3"]:
                    cmd_to_check = cmd.replace("3", "")

                subprocess.run(
                    [cmd_to_check, "--version"],
                    stdout=subprocess.PIPE,
                    stderr=subprocess.PIPE,
                    check=True,
                    shell=IS_WINDOWS,
                )
                print_success(f"{cmd} is installed.")
            except (subprocess.SubprocessError, FileNotFoundError):
                missing.append((cmd, url))
                print_error(f"{cmd} is not installed.")

        if missing:
            print_error(
                "\nMissing required tools. Please install them before continuing:"
            )
            for cmd, url in missing:
                print(f"  - {cmd}: {url}")
            sys.exit(1)

        self.check_docker_running()
        self.check_suna_directory()

    def check_docker_running(self):
        """Checks if the Docker daemon is running."""
        print_info("Checking if Docker is running...")
        try:
            subprocess.run(
                ["docker", "info"],
                stdout=subprocess.PIPE,
                stderr=subprocess.PIPE,
                check=True,
                shell=IS_WINDOWS,
            )
            print_success("Docker is running.")
            return True
        except subprocess.SubprocessError:
            print_error(
                "Docker is installed but not running. Please start Docker and try again."
            )
            sys.exit(1)

    def check_suna_directory(self):
        """Checks if the script is run from the correct project root directory."""
        print_info("Verifying project structure...")
        required_dirs = ["backend", "frontend"]
        required_files = ["README.md", "docker-compose.yaml"]

        for directory in required_dirs:
            if not os.path.isdir(directory):
                print_error(
                    f"'{directory}' directory not found. Make sure you're in the Suna repository root."
                )
                sys.exit(1)

        for file in required_files:
            if not os.path.isfile(file):
                print_error(
                    f"'{file}' not found. Make sure you're in the Suna repository root."
                )
                sys.exit(1)

        print_success("Suna repository detected.")
        return True

    def _get_input(
        self, prompt, validator, error_message, allow_empty=False, default_value=""
    ):
        """Helper to get validated user input with optional default value."""
        while True:
            # Show default value in prompt if it exists
            if default_value:
                # Mask sensitive values for display
                if "key" in prompt.lower() or "token" in prompt.lower():
                    display_default = mask_sensitive_value(default_value)
                else:
                    display_default = default_value
                full_prompt = (
                    f"{prompt}[{Colors.GREEN}{display_default}{Colors.ENDC}]: "
                )
            else:
                full_prompt = prompt

            value = input(full_prompt).strip()

            # Use default value if user just pressed Enter
            if not value and default_value:
                value = default_value

            if validator(value, allow_empty=allow_empty):
                return value
            print_error(error_message)

    def collect_supabase_info(self):
        """Collects Supabase project information from the user."""
        print_step(3, self.total_steps, "Collecting Supabase Information")

        # Check if we already have values configured
        has_existing = any(self.env_vars["supabase"].values())
        if has_existing:
            print_info(
                "Found existing Supabase configuration. Press Enter to keep current values or type new ones."
            )
        else:
            print_info(
                "You'll need a Supabase project. Visit https://supabase.com/dashboard/projects to create one."
            )
            print_info(
                "In your project settings, go to 'API' to find the required information."
            )
            input("Press Enter to continue once you have your project details...")

        self.env_vars["supabase"]["SUPABASE_URL"] = self._get_input(
            "Enter your Supabase Project URL (e.g., https://xyz.supabase.co): ",
            validate_url,
            "Invalid URL format. Please enter a valid URL.",
            default_value=self.env_vars["supabase"]["SUPABASE_URL"],
        )
        self.env_vars["supabase"]["SUPABASE_ANON_KEY"] = self._get_input(
            "Enter your Supabase anon key: ",
            validate_api_key,
            "This does not look like a valid key. It should be at least 10 characters.",
            default_value=self.env_vars["supabase"]["SUPABASE_ANON_KEY"],
        )
        self.env_vars["supabase"]["SUPABASE_SERVICE_ROLE_KEY"] = self._get_input(
            "Enter your Supabase service role key: ",
            validate_api_key,
            "This does not look like a valid key. It should be at least 10 characters.",
            default_value=self.env_vars["supabase"]["SUPABASE_SERVICE_ROLE_KEY"],
        )
        print_success("Supabase information saved.")

    def collect_daytona_info(self):
        """Collects Daytona API key."""
        print_step(4, self.total_steps, "Collecting Daytona Information")

        # Check if we already have values configured
        has_existing = bool(self.env_vars["daytona"]["DAYTONA_API_KEY"])
        if has_existing:
            print_info(
                "Found existing Daytona configuration. Press Enter to keep current values or type new ones."
            )
        else:
            print_info(
                "Suna uses Daytona for sandboxing. Visit https://app.daytona.io/ to create an account."
            )
            print_info("Then, generate an API key from the 'Keys' menu.")
            input("Press Enter to continue once you have your API key...")

        self.env_vars["daytona"]["DAYTONA_API_KEY"] = self._get_input(
            "Enter your Daytona API key: ",
            validate_api_key,
            "Invalid API key format. It should be at least 10 characters long.",
            default_value=self.env_vars["daytona"]["DAYTONA_API_KEY"],
        )

        # Set defaults if not already configured
        if not self.env_vars["daytona"]["DAYTONA_SERVER_URL"]:
            self.env_vars["daytona"][
                "DAYTONA_SERVER_URL"
            ] = "https://app.daytona.io/api"
        if not self.env_vars["daytona"]["DAYTONA_TARGET"]:
            self.env_vars["daytona"]["DAYTONA_TARGET"] = "us"

        print_success("Daytona information saved.")

        print_warning(
            "IMPORTANT: You must create a Suna snapshot in Daytona for it to work properly."
        )
        print_info(
            f"Visit {Colors.GREEN}https://app.daytona.io/dashboard/snapshots{Colors.ENDC}{Colors.CYAN} to create a snapshot."
        )
        print_info("Create a snapshot with these exact settings:")
        print_info(f"   - Name:\t\t{Colors.GREEN}kortix/suna:0.1.3{Colors.ENDC}")
        print_info(f"   - Snapshot name:\t{Colors.GREEN}kortix/suna:0.1.3{Colors.ENDC}")
        print_info(
            f"   - Entrypoint:\t{Colors.GREEN}/usr/bin/supervisord -n -c /etc/supervisor/conf.d/supervisord.conf{Colors.ENDC}"
        )
        input("Press Enter to continue once you have created the snapshot...")

    def collect_llm_api_keys(self):
        """Collects LLM API keys for various providers."""
        print_step(5, self.total_steps, "Collecting LLM API Keys")

        # Check if we already have any LLM keys configured
        existing_keys = {
            k: v for k, v in self.env_vars["llm"].items() if v and k != "MODEL_TO_USE"
        }
        has_existing = bool(existing_keys)

        if has_existing:
            print_info("Found existing LLM API keys:")
            for key, value in existing_keys.items():
                provider_name = key.split("_")[0].capitalize()
                print_info(f"  - {provider_name}: {mask_sensitive_value(value)}")
            print_info(
                "You can add more providers or press Enter to keep existing configuration."
            )
        else:
            print_info(
                "Suna requires at least one LLM provider. Supported: OpenAI, Anthropic, OpenRouter."
            )

        # Don't clear existing keys if we're updating
        if not has_existing:
            self.env_vars["llm"] = {}

        while not any(
            k
            for k in self.env_vars["llm"]
            if k != "MODEL_TO_USE" and self.env_vars["llm"][k]
        ):
            providers = {
                "1": ("OpenAI", "OPENAI_API_KEY"),
                "2": ("Anthropic", "ANTHROPIC_API_KEY"),
                "3": ("OpenRouter", "OPENROUTER_API_KEY"),
            }
            print(
                f"\n{Colors.CYAN}Select LLM providers to configure (e.g., 1,3):{Colors.ENDC}"
            )
            for key, (name, env_key) in providers.items():
                current_value = self.env_vars["llm"].get(env_key, "")
                status = (
                    f" {Colors.GREEN}(configured){Colors.ENDC}" if current_value else ""
                )
                print(f"{Colors.CYAN}[{key}] {Colors.GREEN}{name}{Colors.ENDC}{status}")

            # Allow Enter to skip if we already have keys configured
            if has_existing:
                choices_input = input(
                    "Select providers (or press Enter to skip): "
                ).strip()
                if not choices_input:
                    break
            else:
                choices_input = input("Select providers: ").strip()

            choices = choices_input.replace(",", " ").split()
            selected_keys = {providers[c][1] for c in choices if c in providers}

            if not selected_keys and not has_existing:
                print_error("Invalid selection. Please choose at least one provider.")
                continue

            for key in selected_keys:
                provider_name = key.split("_")[0].capitalize()
                existing_value = self.env_vars["llm"].get(key, "")
                api_key = self._get_input(
                    f"Enter your {provider_name} API key: ",
                    validate_api_key,
                    "Invalid API key format.",
                    default_value=existing_value,
                )
                self.env_vars["llm"][key] = api_key

        # Set a default model if not already set
        if not self.env_vars["llm"].get("MODEL_TO_USE"):
            if self.env_vars["llm"].get("OPENAI_API_KEY"):
                self.env_vars["llm"]["MODEL_TO_USE"] = "openai/gpt-4o"
            elif self.env_vars["llm"].get("ANTHROPIC_API_KEY"):
                self.env_vars["llm"][
                    "MODEL_TO_USE"
                ] = "anthropic/claude-sonnet-4-20250514"
            elif self.env_vars["llm"].get("OPENROUTER_API_KEY"):
                self.env_vars["llm"][
                    "MODEL_TO_USE"
                ] = "openrouter/google/gemini-flash-1.5"

        print_success(
            f"LLM keys saved. Default model: {self.env_vars['llm'].get('MODEL_TO_USE', 'Not set')}"
        )

    def collect_morph_api_key(self):
        """Collects the optional MorphLLM API key for code editing."""
        print_step(6, self.total_steps, "Configure AI-Powered Code Editing (Optional)")

        existing_key = self.env_vars["llm"].get("MORPH_API_KEY", "")
        openrouter_key = self.env_vars["llm"].get("OPENROUTER_API_KEY", "")

        if existing_key:
            print_info(f"Found existing Morph API key: {mask_sensitive_value(existing_key)}")
            print_info("AI-powered code editing is enabled using Morph.")
            return

        print_info("Suna uses Morph for fast, intelligent code editing.")
        print_info("This is optional but highly recommended for the best experience.")

        if openrouter_key:
            print_info(
                f"An OpenRouter API key is already configured. It can be used as a fallback for code editing if you don't provide a Morph key."
            )
        
        while True:
            choice = input("Do you want to add a Morph API key now? (y/n): ").lower().strip()
            if choice in ['y', 'n', '']:
                break
            print_error("Invalid input. Please enter 'y' or 'n'.")
        
        if choice == 'y':
            print_info("Great! Please get your API key from: https://morphllm.com/api-keys")
            morph_api_key = self._get_input(
                "Enter your Morph API key (or press Enter to skip): ",
                validate_api_key,
                "The key seems invalid, but continuing. You can edit it later in backend/.env",
                allow_empty=True,
                default_value="",
            )
            if morph_api_key:
                self.env_vars["llm"]["MORPH_API_KEY"] = morph_api_key
                print_success("Morph API key saved. AI-powered code editing is enabled.")
            else:
                if openrouter_key:
                    print_info("Skipping Morph key. OpenRouter will be used for code editing.")
                else:
                    print_warning("Skipping Morph key. Code editing will use a less capable model.")
        else:
            if openrouter_key:
                print_info("Okay, OpenRouter will be used as a fallback for code editing.")
            else:
                print_warning("Okay, code editing will use a less capable model without a Morph or OpenRouter key.")

    def collect_search_api_keys(self):
        """Collects API keys for search and web scraping tools."""
        print_step(7, self.total_steps, "Collecting Search and Scraping API Keys")

        # Check if we already have values configured
        has_existing = any(self.env_vars["search"].values())
        if has_existing:
            print_info(
                "Found existing search API keys. Press Enter to keep current values or type new ones."
            )
        else:
            print_info("Suna uses Tavily for search and Firecrawl for web scraping.")
            print_info(
                "Get a Tavily key at https://tavily.com and a Firecrawl key at https://firecrawl.dev"
            )
            input("Press Enter to continue once you have your keys...")

        self.env_vars["search"]["TAVILY_API_KEY"] = self._get_input(
            "Enter your Tavily API key: ",
            validate_api_key,
            "Invalid API key.",
            default_value=self.env_vars["search"]["TAVILY_API_KEY"],
        )
        self.env_vars["search"]["FIRECRAWL_API_KEY"] = self._get_input(
            "Enter your Firecrawl API key: ",
            validate_api_key,
            "Invalid API key.",
            default_value=self.env_vars["search"]["FIRECRAWL_API_KEY"],
        )

        # Handle Firecrawl URL configuration
        current_url = self.env_vars["search"]["FIRECRAWL_URL"]
        is_self_hosted_default = (
            current_url and current_url != "https://api.firecrawl.dev"
        )

        if current_url:
            prompt = f"Are you self-hosting Firecrawl? (y/N) [Current: {'y' if is_self_hosted_default else 'N'}]: "
        else:
            prompt = "Are you self-hosting Firecrawl? (y/N): "

        response = input(prompt).lower().strip()
        if not response and current_url:
            # Use existing configuration
            is_self_hosted = is_self_hosted_default
        else:
            is_self_hosted = response == "y"

        if is_self_hosted:
            self.env_vars["search"]["FIRECRAWL_URL"] = self._get_input(
                "Enter your self-hosted Firecrawl URL: ",
                validate_url,
                "Invalid URL.",
                default_value=(
                    current_url if current_url != "https://api.firecrawl.dev" else ""
                ),
            )
        else:
            self.env_vars["search"]["FIRECRAWL_URL"] = "https://api.firecrawl.dev"

        print_success("Search and scraping keys saved.")

    def collect_rapidapi_keys(self):
        """Collects the optional RapidAPI key."""
        print_step(8, self.total_steps, "Collecting RapidAPI Key (Optional)")

        # Check if we already have a value configured
        existing_key = self.env_vars["rapidapi"]["RAPID_API_KEY"]
        if existing_key:
            print_info(
                f"Found existing RapidAPI key: {mask_sensitive_value(existing_key)}"
            )
            print_info("Press Enter to keep current value or type a new one.")
        else:
            print_info("A RapidAPI key enables extra tools like LinkedIn scraping.")
            print_info(
                "Get a key at https://rapidapi.com/. You can skip this and add it later."
            )

        rapid_api_key = self._get_input(
            "Enter your RapidAPI key (or press Enter to skip): ",
            validate_api_key,
            "The key seems invalid, but continuing. You can edit it later in backend/.env",
            allow_empty=True,
            default_value=existing_key,
        )
        self.env_vars["rapidapi"]["RAPID_API_KEY"] = rapid_api_key
        if rapid_api_key:
            print_success("RapidAPI key saved.")
        else:
            print_info("Skipping RapidAPI key.")

    def collect_smithery_keys(self):
        """Collects the optional Smithery API key."""
        print_step(9, self.total_steps, "Collecting Smithery API Key (Optional)")

        # Check if we already have a value configured
        existing_key = self.env_vars["smithery"]["SMITHERY_API_KEY"]
        if existing_key:
            print_info(
                f"Found existing Smithery API key: {mask_sensitive_value(existing_key)}"
            )
            print_info("Press Enter to keep current value or type a new one.")
        else:
            print_info(
                "A Smithery API key is only required for custom agents and workflows."
            )
            print_info(
                "Get a key at https://smithery.ai/. You can skip this and add it later."
            )

        smithery_api_key = self._get_input(
            "Enter your Smithery API key (or press Enter to skip): ",
            validate_api_key,
            "The key seems invalid, but continuing. You can edit it later in backend/.env",
            allow_empty=True,
            default_value=existing_key,
        )
        self.env_vars["smithery"]["SMITHERY_API_KEY"] = smithery_api_key
        if smithery_api_key:
            print_success("Smithery API key saved.")
        else:
            print_info("Skipping Smithery API key.")

    def collect_qstash_keys(self):
        """Collects the required QStash configuration."""
        print_step(
            10,
            self.total_steps,
            "Collecting QStash Configuration",
        )

        # Check if we already have values configured
        existing_token = self.env_vars["qstash"]["QSTASH_TOKEN"]
        if existing_token:
            print_info(
                f"Found existing QStash token: {mask_sensitive_value(existing_token)}"
            )
            print_info("Press Enter to keep current values or type new ones.")
        else:
            print_info(
                "QStash is required for Suna's background job processing and scheduling."
            )
            print_info(
                "QStash enables workflows, automated tasks, and webhook handling."
            )
            print_info("Get your credentials at https://console.upstash.com/qstash")
            input("Press Enter to continue once you have your QStash credentials...")

        qstash_token = self._get_input(
            "Enter your QStash token: ",
            validate_api_key,
            "Invalid QStash token format. It should be at least 10 characters long.",
            default_value=existing_token,
        )
        self.env_vars["qstash"]["QSTASH_TOKEN"] = qstash_token

        # Set default URL if not already configured
        if not self.env_vars["qstash"]["QSTASH_URL"]:
            self.env_vars["qstash"]["QSTASH_URL"] = "https://qstash.upstash.io"

        # Collect signing keys
        current_signing_key = self._get_input(
            "Enter your QStash current signing key: ",
            validate_api_key,
            "Invalid signing key format. It should be at least 10 characters long.",
            default_value=self.env_vars["qstash"]["QSTASH_CURRENT_SIGNING_KEY"],
        )
        self.env_vars["qstash"]["QSTASH_CURRENT_SIGNING_KEY"] = current_signing_key

        next_signing_key = self._get_input(
            "Enter your QStash next signing key: ",
            validate_api_key,
            "Invalid signing key format. It should be at least 10 characters long.",
            default_value=self.env_vars["qstash"]["QSTASH_NEXT_SIGNING_KEY"],
        )
        self.env_vars["qstash"]["QSTASH_NEXT_SIGNING_KEY"] = next_signing_key

        print_success("QStash configuration saved.")

    def collect_mcp_keys(self):
        """Collects the MCP configuration."""
        print_step(11, self.total_steps, "Collecting MCP Configuration")

        # Check if we already have an encryption key configured
        existing_key = self.env_vars["mcp"]["MCP_CREDENTIAL_ENCRYPTION_KEY"]
        if existing_key:
            print_info(
                f"Found existing MCP encryption key: {mask_sensitive_value(existing_key)}"
            )
            print_info("Using existing encryption key.")
        else:
            print_info("Generating a secure encryption key for MCP credentials...")
            self.env_vars["mcp"][
                "MCP_CREDENTIAL_ENCRYPTION_KEY"
            ] = generate_encryption_key()
            print_success("MCP encryption key generated.")

        print_success("MCP configuration saved.")

    def collect_pipedream_keys(self):
        """Collects the optional Pipedream configuration."""
        print_step(12, self.total_steps, "Collecting Pipedream Configuration (Optional)")

        # Check if we already have values configured
        has_existing = any(self.env_vars["pipedream"].values())
        if has_existing:
            print_info(
                "Found existing Pipedream configuration. Press Enter to keep current values or type new ones."
            )
        else:
            print_info("Pipedream enables workflow automation and MCP integrations.")
            print_info("Create a Pipedream Connect project at https://pipedream.com/connect to get your credentials.")
            print_info("You can skip this step and configure Pipedream later.")

        # Ask if user wants to configure Pipedream
        if not has_existing:
            configure_pipedream = input("Do you want to configure Pipedream integration? (y/N): ").lower().strip()
            if configure_pipedream != 'y':
                print_info("Skipping Pipedream configuration.")
                return

        self.env_vars["pipedream"]["PIPEDREAM_PROJECT_ID"] = self._get_input(
            "Enter your Pipedream Project ID (or press Enter to skip): ",
            validate_api_key,
            "Invalid Pipedream Project ID format. It should be a valid project ID.",
            allow_empty=True,
            default_value=self.env_vars["pipedream"]["PIPEDREAM_PROJECT_ID"],
        )
        
        if self.env_vars["pipedream"]["PIPEDREAM_PROJECT_ID"]:
            self.env_vars["pipedream"]["PIPEDREAM_CLIENT_ID"] = self._get_input(
                "Enter your Pipedream Client ID: ",
                validate_api_key,
                "Invalid Pipedream Client ID format. It should be a valid client ID.",
                default_value=self.env_vars["pipedream"]["PIPEDREAM_CLIENT_ID"],
            )
            
            self.env_vars["pipedream"]["PIPEDREAM_CLIENT_SECRET"] = self._get_input(
                "Enter your Pipedream Client Secret: ",
                validate_api_key,
                "Invalid Pipedream Client Secret format. It should be a valid client secret.",
                default_value=self.env_vars["pipedream"]["PIPEDREAM_CLIENT_SECRET"],
            )
            
            # Set default environment if not already configured
            if not self.env_vars["pipedream"]["PIPEDREAM_X_PD_ENVIRONMENT"]:
                self.env_vars["pipedream"]["PIPEDREAM_X_PD_ENVIRONMENT"] = "development"
            
            self.env_vars["pipedream"]["PIPEDREAM_X_PD_ENVIRONMENT"] = self._get_input(
                "Enter your Pipedream Environment (development/production): ",
                lambda x, allow_empty=False: x.lower() in ["development", "production"] or allow_empty,
                "Invalid environment. Please enter 'development' or 'production'.",
                default_value=self.env_vars["pipedream"]["PIPEDREAM_X_PD_ENVIRONMENT"],
            )
            
            print_success("Pipedream configuration saved.")
        else:
            print_info("Skipping Pipedream configuration.")

    def collect_slack_keys(self):
        """Collects the optional Slack configuration."""
        print_step(13, self.total_steps, "Collecting Slack Configuration (Optional)")

        # Check if we already have values configured
        has_existing = any(self.env_vars["slack"].values())
        if has_existing:
            print_info(
                "Found existing Slack configuration. Press Enter to keep current values or type new ones."
            )
        else:
            print_info("Slack integration enables communication and notifications.")
            print_info("Create a Slack app at https://api.slack.com/apps to get your credentials.")
            print_info("You can skip this step and configure Slack later.")

        # Ask if user wants to configure Slack
        if not has_existing:
            configure_slack = input("Do you want to configure Slack integration? (y/N): ").lower().strip()
            if configure_slack != 'y':
                print_info("Skipping Slack configuration.")
                return

        self.env_vars["slack"]["SLACK_CLIENT_ID"] = self._get_input(
            "Enter your Slack Client ID (or press Enter to skip): ",
            validate_api_key,
            "Invalid Slack Client ID format. It should be a valid API key.",
            allow_empty=True,
            default_value=self.env_vars["slack"]["SLACK_CLIENT_ID"],
        )
        
        if self.env_vars["slack"]["SLACK_CLIENT_ID"]:
            self.env_vars["slack"]["SLACK_CLIENT_SECRET"] = self._get_input(
                "Enter your Slack Client Secret: ",
                validate_api_key,
                "Invalid Slack Client Secret format. It should be a valid API key.",
                default_value=self.env_vars["slack"]["SLACK_CLIENT_SECRET"],
            )
            
            # Set default redirect URI if not already configured
            if not self.env_vars["slack"]["SLACK_REDIRECT_URI"]:
                self.env_vars["slack"]["SLACK_REDIRECT_URI"] = "http://localhost:3000/api/integrations/slack/callback"
            
            self.env_vars["slack"]["SLACK_REDIRECT_URI"] = self._get_input(
                "Enter your Slack Redirect URI: ",
                validate_url,
                "Invalid Slack Redirect URI format. It should be a valid URL.",
                default_value=self.env_vars["slack"]["SLACK_REDIRECT_URI"],
            )
            
            print_success("Slack configuration saved.")
        else:
            print_info("Skipping Slack configuration.")

    def collect_webhook_keys(self):
        """Collects the webhook configuration."""
        print_step(14, self.total_steps, "Collecting Webhook Configuration")

        # Check if we already have values configured
        has_existing = bool(self.env_vars["webhook"]["WEBHOOK_BASE_URL"])
        if has_existing:
            print_info(
                f"Found existing webhook URL: {self.env_vars['webhook']['WEBHOOK_BASE_URL']}"
            )
            print_info("Press Enter to keep current value or type a new one.")
        else:
            print_info("Webhook base URL is required for workflows to receive callbacks.")
            print_info("This must be a publicly accessible URL where Suna can receive webhooks.")
            print_info("For local development, you can use services like ngrok or localtunnel.")

        self.env_vars["webhook"]["WEBHOOK_BASE_URL"] = self._get_input(
            "Enter your webhook base URL (e.g., https://yourdomain.com): ",
            validate_url,
            "Invalid webhook base URL format. It should be a valid publicly accessible URL.",
            default_value=self.env_vars["webhook"]["WEBHOOK_BASE_URL"],
        )

        print_success("Webhook configuration saved.")

    def collect_observability_keys(self):
        """Collects the optional AgentOps observability configuration."""
        print_step(14, self.total_steps, "Collecting Observability Configuration (Optional)")

        # Check if we already have values configured
        existing_key = self.env_vars.get("observability", {}).get("AGENTOPS_API_KEY", "")
        existing_log_level = self.env_vars.get("observability", {}).get("AGENTOPS_LOG_LEVEL", "INFO")
        
        if existing_key:
            print_info(
                f"Found existing AgentOps API key: {mask_sensitive_value(existing_key)}"
            )
            print_info("Press Enter to keep current values or type new ones.")
        else:
            print_info("AgentOps provides observability and monitoring for your AI agents.")
            print_info(
                "Visit https://app.agentops.ai/settings/projects to create a project and get an API key."
            )
            print_info("This is optional - you can skip it and add it later.")

        # Initialize observability dict if it doesn't exist
        if "observability" not in self.env_vars:
            self.env_vars["observability"] = {}

        agentops_key = self._get_input(
            "Enter your AgentOps API key (or press Enter to skip): ",
            validate_api_key,
            "The key seems invalid, but continuing. You can edit it later in backend/.env",
            allow_empty=True,
            default_value=existing_key,
        )
        self.env_vars["observability"]["AGENTOPS_API_KEY"] = agentops_key

        if agentops_key:
            # Ask for log level only if API key is provided
            print_info("AgentOps log levels: DEBUG, INFO, WARNING, ERROR")
            log_level_prompt = f"Enter log level (or press Enter for default) [{Colors.GREEN}{existing_log_level}{Colors.ENDC}]: "
            log_level = input(log_level_prompt).strip().upper()
            
            if not log_level:
                log_level = existing_log_level
            elif log_level not in ["DEBUG", "INFO", "WARNING", "ERROR"]:
                print_warning(f"Invalid log level '{log_level}'. Using default 'INFO'.")
                log_level = "INFO"
            
            self.env_vars["observability"]["AGENTOPS_LOG_LEVEL"] = log_level
            print_success(f"AgentOps configuration saved with log level: {log_level}")
        else:
            # Set default log level even if no API key
            self.env_vars["observability"]["AGENTOPS_LOG_LEVEL"] = "INFO"
            print_info("Skipping AgentOps configuration.")

    def configure_env_files(self):
        """Configures and writes the .env files for frontend and backend."""
        print_step(15, self.total_steps, "Configuring Environment Files")

        # --- Backend .env ---
        is_docker = self.env_vars["setup_method"] == "docker"
        redis_host = "redis" if is_docker else "localhost"
        rabbitmq_host = "rabbitmq" if is_docker else "localhost"

        backend_env = {
            "ENV_MODE": "local",
            **self.env_vars["supabase"],
            "REDIS_HOST": redis_host,
            "REDIS_PORT": "6379",
            "RABBITMQ_HOST": rabbitmq_host,
            "RABBITMQ_PORT": "5672",
            **self.env_vars["llm"],
            **self.env_vars["search"],
            **self.env_vars["rapidapi"],
            **self.env_vars["smithery"],
            **self.env_vars["qstash"],
            **self.env_vars["slack"],
            **self.env_vars["webhook"],
            **self.env_vars["mcp"],
            **self.env_vars["pipedream"],
            **self.env_vars["observability"],
            **self.env_vars["daytona"],
            "NEXT_PUBLIC_URL": "http://localhost:3000",
        }

        backend_env_content = f"# Generated by Suna install script for '{self.env_vars['setup_method']}' setup\n\n"
        for key, value in backend_env.items():
            backend_env_content += f"{key}={value or ''}\n"

        with open(os.path.join("backend", ".env"), "w") as f:
            f.write(backend_env_content)
        print_success("Created backend/.env file.")

        # --- Frontend .env.local ---
        frontend_env = {
            "NEXT_PUBLIC_SUPABASE_URL": self.env_vars["supabase"]["SUPABASE_URL"],
            "NEXT_PUBLIC_SUPABASE_ANON_KEY": self.env_vars["supabase"][
                "SUPABASE_ANON_KEY"
            ],
            "NEXT_PUBLIC_BACKEND_URL": "http://localhost:8000/api",
            "NEXT_PUBLIC_URL": "http://localhost:3000",
            "NEXT_PUBLIC_ENV_MODE": "LOCAL",
        }

        frontend_env_content = "# Generated by Suna install script\n\n"
        for key, value in frontend_env.items():
            frontend_env_content += f"{key}={value or ''}\n"

        with open(os.path.join("frontend", ".env.local"), "w") as f:
            f.write(frontend_env_content)
        print_success("Created frontend/.env.local file.")

    def setup_supabase_database(self):
        """Links the project to Supabase and pushes database migrations."""
        print_step(16, self.total_steps, "Setting up Supabase Database")

        print_info(
            "This step will link your project to Supabase and push database migrations."
        )
        print_info(
            "You can skip this if you've already set up your database or prefer to do it manually."
        )

        # Check if Supabase info is already configured
        has_existing_supabase = any(self.env_vars["supabase"].values())

        if has_existing_supabase:
            prompt = "Do you want to skip the database setup? (Y/n): "
            default_skip = True
        else:
            prompt = "Do you want to skip the database setup? (y/N): "
            default_skip = False

        user_input = input(prompt).lower().strip()

        # Handle default behavior based on existing configuration
        if not user_input:
            skip_db_setup = default_skip
        else:
            skip_db_setup = user_input in ["y", "yes"]

        if skip_db_setup:
            print_info("Skipping Supabase database setup.")
            print_warning(
                "Remember to manually set up your Supabase database with the required migrations."
            )
            print_info(
                "You can find the migration files in the backend/supabase/migrations directory."
            )
            return

        try:
            subprocess.run(
                ["supabase", "--version"],
                check=True,
                capture_output=True,
                shell=IS_WINDOWS,
            )
        except (subprocess.SubprocessError, FileNotFoundError):
            print_error(
                "Supabase CLI not found. Install it from: https://supabase.com/docs/guides/cli"
            )
            print_info("You can skip this step and set up the database manually later.")
            skip_due_to_cli = (
                input("Skip database setup due to missing CLI? (y/N): ").lower().strip()
            )
            if skip_due_to_cli == "y":
                print_info("Skipping Supabase database setup.")
                return
            sys.exit(1)

        supabase_url = self.env_vars["supabase"]["SUPABASE_URL"]
        match = re.search(r"https://([^.]+)\.supabase\.co", supabase_url)
        if not match:
            print_error(f"Could not extract project reference from URL: {supabase_url}")
            sys.exit(1)
        project_ref = match.group(1)
        print_info(f"Detected Supabase project reference: {project_ref}")

        try:
            print_info("Logging into Supabase CLI...")
            subprocess.run(["supabase", "login"], check=True, shell=IS_WINDOWS)

            print_info(f"Linking to Supabase project {project_ref}...")
            subprocess.run(
                ["supabase", "link", "--project-ref", project_ref],
                cwd="backend",
                check=True,
                shell=IS_WINDOWS,
            )

            print_info("Pushing database migrations...")
            subprocess.run(
                ["supabase", "db", "push", "--linked"], cwd="backend", check=True, shell=IS_WINDOWS
            )
            print_success("Database migrations pushed successfully.")

            print_warning("IMPORTANT: You must manually expose the 'basejump' schema.")
            print_info(
                "In your Supabase dashboard, go to: Project Settings -> API -> Exposed schemas"
            )
            print_info("Ensure 'basejump' is checked, then save.")
            input("Press Enter once you've completed this step...")

        except subprocess.SubprocessError as e:
            print_error(f"Failed to set up Supabase database: {e}")
            print_error(
                "Please check the Supabase CLI output for errors and try again."
            )
            sys.exit(1)

    def install_dependencies(self):
        """Installs frontend and backend dependencies for manual setup."""
        print_step(17, self.total_steps, "Installing Dependencies")
        if self.env_vars["setup_method"] == "docker":
            print_info(
                "Skipping dependency installation for Docker setup (will be handled by Docker Compose)."
            )
            return

        try:
            print_info("Installing frontend dependencies with npm...")
            subprocess.run(
                ["npm", "install"], cwd="frontend", check=True, shell=IS_WINDOWS
            )
            print_success("Frontend dependencies installed.")

            print_info("Installing backend dependencies with uv...")

            # Check if a virtual environment already exists
            venv_exists = os.path.exists(os.path.join("backend", ".venv"))

            if not venv_exists:
                print_info("Creating virtual environment...")
                subprocess.run(
                    ["uv", "venv"], cwd="backend", check=True, shell=IS_WINDOWS
                )
                print_success("Virtual environment created.")

            # Install dependencies in the virtual environment
            subprocess.run(
                ["uv", "sync"],
                cwd="backend",
                check=True,
                shell=IS_WINDOWS,
            )
            print_success("Backend dependencies and package installed.")

        except subprocess.SubprocessError as e:
            print_error(f"Failed to install dependencies: {e}")
            print_info("Please install dependencies manually and run the script again.")
            sys.exit(1)

    def start_suna(self):
        """Starts Suna using Docker Compose or shows instructions for manual startup."""
        print_step(18, self.total_steps, "Starting Suna")
        if self.env_vars["setup_method"] == "docker":
            print_info("Starting Suna with Docker Compose...")
            try:
                subprocess.run(
                    ["docker", "compose", "up", "-d", "--build"],
                    check=True,
                    shell=IS_WINDOWS,
                )
                print_info("Waiting for services to spin up...")
                time.sleep(15)
                # A simple check to see if containers are running
                result = subprocess.run(
                    ["docker", "compose", "ps"],
                    capture_output=True,
                    text=True,
                    shell=IS_WINDOWS,
                )
                if "backend" in result.stdout and "frontend" in result.stdout:
                    print_success("Suna services are starting up!")
                else:
                    print_warning(
                        "Some services might not be running. Check 'docker compose ps' for details."
                    )
            except subprocess.SubprocessError as e:
                print_error(f"Failed to start Suna with Docker Compose: {e}")
                print_info(
                    "Try running 'docker compose up --build' manually to diagnose the issue."
                )
                sys.exit(1)
        else:
            print_info("All configurations are complete. Manual start is required.")

    def final_instructions(self):
        """Shows final instructions to the user."""
        print(f"\n{Colors.GREEN}{Colors.BOLD}✨ Suna Setup Complete! ✨{Colors.ENDC}\n")

        default_model = self.env_vars.get("llm", {}).get("MODEL_TO_USE", "N/A")
        print_info(
            f"Suna is configured to use {Colors.GREEN}{default_model}{Colors.ENDC} as the default LLM."
        )
        print_info(
            f"Delete the {Colors.RED}.setup_progress{Colors.ENDC} file to reset the setup."
        )

        if self.env_vars["setup_method"] == "docker":
            print_info("Your Suna instance is ready to use!")
            print("\nUseful Docker commands:")
            print(
                f"  {Colors.CYAN}docker compose ps{Colors.ENDC}         - Check service status"
            )
            print(
                f"  {Colors.CYAN}docker compose logs -f{Colors.ENDC}    - Follow logs"
            )
            print(
                f"  {Colors.CYAN}docker compose down{Colors.ENDC}       - Stop Suna services"
            )
            print(
                f"  {Colors.CYAN}python start.py{Colors.ENDC}           - To start or stop Suna services"
            )
        else:
            print_info(
                "To start Suna, you need to run these commands in separate terminals:"
            )
            print(
                f"\n{Colors.BOLD}1. Start Infrastructure (in project root):{Colors.ENDC}"
            )
            print(f"{Colors.CYAN}   docker compose up redis rabbitmq -d{Colors.ENDC}")

            print(f"\n{Colors.BOLD}2. Start Frontend (in a new terminal):{Colors.ENDC}")
            print(f"{Colors.CYAN}   cd frontend && npm run dev{Colors.ENDC}")

            print(f"\n{Colors.BOLD}3. Start Backend (in a new terminal):{Colors.ENDC}")
            print(f"{Colors.CYAN}   cd backend && uv run api.py{Colors.ENDC}")

            print(
                f"\n{Colors.BOLD}4. Start Background Worker (in a new terminal):{Colors.ENDC}"
            )
            print(
                f"{Colors.CYAN}   cd backend && uv run dramatiq run_agent_background{Colors.ENDC}"
            )

        print("\nOnce all services are running, access Suna at: http://localhost:3000")


if __name__ == "__main__":
    wizard = SetupWizard()
    wizard.run()<|MERGE_RESOLUTION|>--- conflicted
+++ resolved
@@ -281,7 +281,7 @@
             else:
                 self.env_vars[key] = value
 
-        self.total_steps = 18
+        self.total_steps = 19
 
     def show_current_config(self):
         """Shows the current configuration status."""
@@ -365,13 +365,6 @@
         else:
             config_items.append(f"{Colors.YELLOW}○{Colors.ENDC} Webhook")
 
-<<<<<<< HEAD
-        # Check observability configuration
-        if self.env_vars.get("observability", {}).get("AGENTOPS_API_KEY"):
-            config_items.append(f"{Colors.GREEN}✓{Colors.ENDC} AgentOps (optional)")
-        else:
-            config_items.append(f"{Colors.CYAN}○{Colors.ENDC} AgentOps (optional)")
-=======
         # Check Morph (optional but recommended)
         if self.env_vars["llm"].get("MORPH_API_KEY"):
             config_items.append(f"{Colors.GREEN}✓{Colors.ENDC} Morph (Code Editing)")
@@ -379,7 +372,12 @@
             config_items.append(f"{Colors.CYAN}○{Colors.ENDC} Morph (fallback to OpenRouter)")
         else:
             config_items.append(f"{Colors.YELLOW}○{Colors.ENDC} Morph (recommended)")
->>>>>>> 8f2ea13f
+
+        # Check AgentOps (optional) configuration
+        if self.env_vars.get("observability", {}).get("AGENTOPS_API_KEY"):
+            config_items.append(f"{Colors.GREEN}✓{Colors.ENDC} AgentOps (optional)")
+        else:
+            config_items.append(f"{Colors.CYAN}○{Colors.ENDC} AgentOps (optional)")
 
         if any("✓" in item for item in config_items):
             print_info("Current configuration status:")
@@ -403,17 +401,6 @@
             self.run_step(3, self.collect_supabase_info)
             self.run_step(4, self.collect_daytona_info)
             self.run_step(5, self.collect_llm_api_keys)
-<<<<<<< HEAD
-            self.run_step(6, self.collect_search_api_keys)
-            self.run_step(7, self.collect_rapidapi_keys)
-            self.run_step(8, self.collect_smithery_keys)
-            self.run_step(9, self.collect_qstash_keys)
-            self.run_step(10, self.collect_mcp_keys)
-            self.run_step(11, self.collect_pipedream_keys)
-            self.run_step(12, self.collect_slack_keys)
-            self.run_step(13, self.collect_webhook_keys)
-            self.run_step(14, self.collect_observability_keys)
-=======
             self.run_step(6, self.collect_morph_api_key)
             self.run_step(7, self.collect_search_api_keys)
             self.run_step(8, self.collect_rapidapi_keys)
@@ -423,11 +410,11 @@
             self.run_step(12, self.collect_pipedream_keys)
             self.run_step(13, self.collect_slack_keys)
             self.run_step(14, self.collect_webhook_keys)
->>>>>>> 8f2ea13f
-            self.run_step(15, self.configure_env_files)
-            self.run_step(16, self.setup_supabase_database)
-            self.run_step(17, self.install_dependencies)
-            self.run_step(18, self.start_suna)
+            self.run_step(15, self.collect_agentops_keys)
+            self.run_step(16, self.configure_env_files)
+            self.run_step(17, self.setup_supabase_database)
+            self.run_step(18, self.install_dependencies)
+            self.run_step(19, self.start_suna)
 
             self.final_instructions()
 
@@ -1169,9 +1156,9 @@
 
         print_success("Webhook configuration saved.")
 
-    def collect_observability_keys(self):
+    def collect_agentops_keys(self):
         """Collects the optional AgentOps observability configuration."""
-        print_step(14, self.total_steps, "Collecting Observability Configuration (Optional)")
+        print_step(15, self.total_steps, "Collecting Observability Configuration (Optional)")
 
         # Check if we already have values configured
         existing_key = self.env_vars.get("observability", {}).get("AGENTOPS_API_KEY", "")
@@ -1223,7 +1210,7 @@
 
     def configure_env_files(self):
         """Configures and writes the .env files for frontend and backend."""
-        print_step(15, self.total_steps, "Configuring Environment Files")
+        print_step(16, self.total_steps, "Configuring Environment Files")
 
         # --- Backend .env ---
         is_docker = self.env_vars["setup_method"] == "docker"
@@ -1280,7 +1267,7 @@
 
     def setup_supabase_database(self):
         """Links the project to Supabase and pushes database migrations."""
-        print_step(16, self.total_steps, "Setting up Supabase Database")
+        print_step(17, self.total_steps, "Setting up Supabase Database")
 
         print_info(
             "This step will link your project to Supabase and push database migrations."
@@ -1379,7 +1366,7 @@
 
     def install_dependencies(self):
         """Installs frontend and backend dependencies for manual setup."""
-        print_step(17, self.total_steps, "Installing Dependencies")
+        print_step(18, self.total_steps, "Installing Dependencies")
         if self.env_vars["setup_method"] == "docker":
             print_info(
                 "Skipping dependency installation for Docker setup (will be handled by Docker Compose)."
@@ -1421,7 +1408,7 @@
 
     def start_suna(self):
         """Starts Suna using Docker Compose or shows instructions for manual startup."""
-        print_step(18, self.total_steps, "Starting Suna")
+        print_step(19, self.total_steps, "Starting Suna")
         if self.env_vars["setup_method"] == "docker":
             print_info("Starting Suna with Docker Compose...")
             try:
